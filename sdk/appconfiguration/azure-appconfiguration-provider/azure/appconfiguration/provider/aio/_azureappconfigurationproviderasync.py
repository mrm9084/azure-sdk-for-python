--- conflicted
+++ resolved
@@ -218,10 +218,7 @@
     )
 
     provider = await _buildprovider(connection_string, endpoint, credential, uses_key_vault=uses_key_vault, **kwargs)
-<<<<<<< HEAD
-=======
     # Discovering replicas outside of init as it's async
->>>>>>> f687033c
     await provider._replica_client_manager.setup_initial_clients()  # pylint:disable=protected-access
     headers = _get_headers(
         kwargs.pop("headers", {}),
