import os
from devtools_testutils import (
    add_general_regex_sanitizer,
    add_general_string_sanitizer,
    add_oauth_response_sanitizer,
    set_custom_default_matcher,
    remove_batch_sanitizers,
    add_remove_header_sanitizer,
)
import pytest

# autouse=True will trigger this fixture on each pytest run, even if it's not explicitly used by a test method


@pytest.fixture(scope="session", autouse=True)
def add_sanitizers(test_proxy):
    add_general_regex_sanitizer(
        value="https://fake-endpoint.azconfig.io",
        regex=os.environ.get("APPCONFIGURATION_ENDPOINT_STRING", "https://fake-endpoint.azconfig.io"),
    )
    add_general_regex_sanitizer(
        value="fake-connection-string",
        regex=os.environ.get("APPCONFIGURATION_CONNECTION_STRING", "fake-connection-string"),
    )
    add_general_string_sanitizer(
        value="https://fake-key-vault.vault.azure.net/",
        target=os.environ.get("APPCONFIGURATION_KEY_VAULT_REFERENCE", "https://fake-key-vault.vault.azure.net/"),
    )

    add_general_regex_sanitizer(value="api-version=1970-01-01", regex="api-version=.+")
    set_custom_default_matcher(ignored_headers="x-ms-content-sha256, Accept", excluded_headers="Content-Length")
    add_remove_header_sanitizer(headers="Sync-Token")
<<<<<<< HEAD
    add_oauth_response_sanitizer()
=======
    add_oauth_response_sanitizer()

    # Remove the following sanitizers since certain fields are needed in tests and are non-sensitive:
    #  - AZSDK3430: $..id
    #  - AZSDK3447: $.key
    remove_batch_sanitizers(["AZSDK3430", "AZSDK3447"])
>>>>>>> 435d7168
<|MERGE_RESOLUTION|>--- conflicted
+++ resolved
@@ -30,13 +30,9 @@
     add_general_regex_sanitizer(value="api-version=1970-01-01", regex="api-version=.+")
     set_custom_default_matcher(ignored_headers="x-ms-content-sha256, Accept", excluded_headers="Content-Length")
     add_remove_header_sanitizer(headers="Sync-Token")
-<<<<<<< HEAD
-    add_oauth_response_sanitizer()
-=======
     add_oauth_response_sanitizer()
 
     # Remove the following sanitizers since certain fields are needed in tests and are non-sensitive:
     #  - AZSDK3430: $..id
     #  - AZSDK3447: $.key
-    remove_batch_sanitizers(["AZSDK3430", "AZSDK3447"])
->>>>>>> 435d7168
+    remove_batch_sanitizers(["AZSDK3430", "AZSDK3447"])