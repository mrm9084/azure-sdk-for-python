# coding: utf-8
# -------------------------------------------------------------------------
# Copyright (c) Microsoft Corporation. All rights reserved.
# Licensed under the MIT License. See License.txt in the project root for
# license information.
# --------------------------------------------------------------------------
from devtools_testutils import AzureRecordedTestCase
<<<<<<< HEAD
from azure.appconfiguration import (
    AzureAppConfigurationClient,
    ConfigurationSetting,
    FeatureFlagConfigurationSetting,
    SecretReferenceConfigurationSetting,
)
from azure.appconfiguration.provider import SettingSelector, load, AzureAppConfigurationKeyVaultOptions
=======
from azure.appconfiguration import AzureAppConfigurationClient, ConfigurationSetting, FeatureFlagConfigurationSetting
from azure.appconfiguration.provider import load, AzureAppConfigurationKeyVaultOptions
>>>>>>> 168268bb
from azure.appconfiguration.provider._constants import NULL_CHAR
from test_constants import FEATURE_MANAGEMENT_KEY, FEATURE_FLAG_KEY


class AppConfigTestCase(AzureRecordedTestCase):
<<<<<<< HEAD
    def create_aad_client(
        self,
        appconfiguration_endpoint_string,
        trim_prefixes=[],
        selects={SettingSelector(key_filter="*", label_filter=NULL_CHAR)},
        keyvault_secret_url=None,
        keyvault_secret_url2=None,
        refresh_on=None,
        refresh_interval=30,
        secret_resolver=None,
        key_vault_options=None,
        on_refresh_success=None,
        feature_flag_enabled=False,
        feature_flag_selectors=[SettingSelector(key_filter="*", label_filter=NULL_CHAR)],
        feature_flag_refresh_enabled=False,
        secret_refresh_interval=None,
    ):
        cred = self.get_credential(AzureAppConfigurationClient)
        client = AzureAppConfigurationClient(appconfiguration_endpoint_string, cred)
        setup_configs(client, keyvault_secret_url, keyvault_secret_url2)

        if not secret_resolver and keyvault_secret_url and not key_vault_options:
            keyvault_cred = cred
            kwargs = {
                "credential": cred,
                "endpoint": appconfiguration_endpoint_string,
                "trim_prefixes": trim_prefixes,
                "selects": selects,
                "refresh_on": refresh_on,
                "refresh_interval": refresh_interval,
                "user_agent": "SDK/Integration",
                "keyvault_credential": keyvault_cred,
                "on_refresh_success": on_refresh_success,
                "feature_flag_enabled": feature_flag_enabled,
                "feature_flag_selectors": feature_flag_selectors,
                "feature_flag_refresh_enabled": feature_flag_refresh_enabled,
            }
            if secret_refresh_interval is not None:
                kwargs["secret_refresh_interval"] = secret_refresh_interval
            return load(**kwargs)
        if key_vault_options:
            if not key_vault_options.secret_resolver:
                key_vault_options = AzureAppConfigurationKeyVaultOptions(credential=cred)
            kwargs = {
                "credential": cred,
                "endpoint": appconfiguration_endpoint_string,
                "trim_prefixes": trim_prefixes,
                "selects": selects,
                "refresh_on": refresh_on,
                "refresh_interval": refresh_interval,
                "user_agent": "SDK/Integration",
                "key_vault_options": key_vault_options,
                "on_refresh_success": on_refresh_success,
                "feature_flag_enabled": feature_flag_enabled,
                "feature_flag_selectors": feature_flag_selectors,
                "feature_flag_refresh_enabled": feature_flag_refresh_enabled,
            }
            if secret_refresh_interval is not None:
                kwargs["secret_refresh_interval"] = secret_refresh_interval
            return load(**kwargs)
        return load(
            credential=cred,
            endpoint=appconfiguration_endpoint_string,
            trim_prefixes=trim_prefixes,
            selects=selects,
            refresh_on=refresh_on,
            refresh_interval=refresh_interval,
            user_agent="SDK/Integration",
            secret_resolver=secret_resolver,
            on_refresh_success=on_refresh_success,
            feature_flag_enabled=feature_flag_enabled,
            feature_flag_selectors=feature_flag_selectors,
            feature_flag_refresh_enabled=feature_flag_refresh_enabled,
        )

    def create_client(
        self,
        appconfiguration_connection_string,
        trim_prefixes=[],
        selects={SettingSelector(key_filter="*", label_filter=NULL_CHAR)},
        keyvault_secret_url=None,
        keyvault_secret_url2=None,
        refresh_on=None,
        refresh_interval=30,
        secret_resolver=None,
        key_vault_options=None,
        on_refresh_success=None,
        feature_flag_enabled=False,
        feature_flag_selectors=[SettingSelector(key_filter="*", label_filter=NULL_CHAR)],
        feature_flag_refresh_enabled=False,
    ):
        client = AzureAppConfigurationClient.from_connection_string(appconfiguration_connection_string)
        setup_configs(client, keyvault_secret_url, keyvault_secret_url2)

        if not secret_resolver and keyvault_secret_url and not key_vault_options:
            return load(
                connection_string=appconfiguration_connection_string,
                trim_prefixes=trim_prefixes,
                selects=selects,
                refresh_on=refresh_on,
                refresh_interval=refresh_interval,
                user_agent="SDK/Integration",
                keyvault_credential=self.get_credential(AzureAppConfigurationClient),
                on_refresh_success=on_refresh_success,
                feature_flag_enabled=feature_flag_enabled,
                feature_flag_selectors=feature_flag_selectors,
                feature_flag_refresh_enabled=feature_flag_refresh_enabled,
            )
        if key_vault_options:
=======
    def create_client(self, **kwargs):
        credential = self.get_credential(AzureAppConfigurationClient)

        client = None

        if "connection_string" in kwargs:
            client = AzureAppConfigurationClient.from_connection_string(kwargs["connection_string"])
        else:
            client = AzureAppConfigurationClient(kwargs["endpoint"], credential)

        setup_configs(client, kwargs.get("keyvault_secret_url"))
        kwargs["user_agent"] = "SDK/Integration"

        if "endpoint" in kwargs:
            kwargs["credential"] = credential

        if "secret_resolver" not in kwargs and kwargs.get("keyvault_secret_url") and "key_vault_options" not in kwargs:
            kwargs["keyvault_credential"] = credential

        if "key_vault_options" in kwargs:
            key_vault_options = kwargs.pop("key_vault_options")
>>>>>>> 168268bb
            if not key_vault_options.secret_resolver:
                key_vault_options = AzureAppConfigurationKeyVaultOptions(credential=credential)
            kwargs["key_vault_options"] = key_vault_options

        return load(**kwargs)

    @staticmethod
    def create_sdk_client(appconfiguration_connection_string):
        return AzureAppConfigurationClient.from_connection_string(
            appconfiguration_connection_string, user_agent="SDK/Integration"
        )

    def create_aad_sdk_client(self, appconfiguration_endpoint_string):
        cred = self.get_credential(AzureAppConfigurationClient)
        return AzureAppConfigurationClient(appconfiguration_endpoint_string, cred, user_agent="SDK/Integration")


def setup_configs(client, keyvault_secret_url, keyvault_secret_url2):
    for config in get_configs(keyvault_secret_url, keyvault_secret_url2):
        client.set_configuration_setting(config)


def get_configs(keyvault_secret_url, keyvault_secret_url2):
    configs = []
    configs.append(create_config_setting("message", NULL_CHAR, "hi"))
    configs.append(create_config_setting("message", "dev", "test"))
    configs.append(create_config_setting("my_json", NULL_CHAR, '{"key": "value"}', "application/json"))
    configs.append(create_config_setting("test.trimmed", NULL_CHAR, "key"))
    configs.append(create_config_setting("refresh_message", NULL_CHAR, "original value"))
    configs.append(create_config_setting("non_refreshed_message", NULL_CHAR, "Static"))
    configs.append(create_config_setting("tagged_config", NULL_CHAR, None, tags={"a": "b"}))
    configs.append(create_config_setting("two_tagged", NULL_CHAR, None, tags={"a": "b", "second": "tag"}))
    configs.append(create_config_setting("only_second_tag", NULL_CHAR, None, tags={"second": "tag"}))
    configs.append(
        create_config_setting(
            "complex_tag", NULL_CHAR, None, tags={"Special:Tag": "Value:With:Colons", "Tag@With@At": "Value@With@At"}
        )
    )
    configs.append(
        create_config_setting(
            ".appconfig.featureflag/Alpha",
            NULL_CHAR,
            '{	"id": "Alpha", "description": "", "enabled": false, "conditions": {	"client_filters": []	}}',
            "application/vnd.microsoft.appconfig.ff+json;charset=utf-8",
        )
    )
    configs.append(
        create_config_setting(
            ".appconfig.featureflag/TaggedFeatureFlag",
            NULL_CHAR,
            '{	"id": "TaggedFeatureFlag", "description": "", "enabled": false, "conditions": {	"client_filters": []	}}',
            "application/vnd.microsoft.appconfig.ff+json;charset=utf-8",
            tags={"a": "b"},
        )
    )
    # Configuration with multiple tags
    configs.append(create_config_setting("multi_tagged", NULL_CHAR, "multi tagged value", tags={"a": "b", "c": "d"}))
    # Configuration with tag that has special characters
    configs.append(create_config_setting("special_chars", NULL_CHAR, "special", tags={"special@tag": "special:value"}))
    # Configuration with no tags
    configs.append(create_config_setting("no_tags", NULL_CHAR, "no tags"))
    # Configuration with tag that has no value
    configs.append(create_config_setting("tag_no_value", NULL_CHAR, "no value", tags={"a": ""}))
    # Configuration with different tag
    configs.append(create_config_setting("different_tag", NULL_CHAR, "different", tags={"different": "tag"}))
    # Configuration with null tag
    configs.append(create_config_setting("null_tag", NULL_CHAR, "null tag", tags={"tag": None}))
    if keyvault_secret_url:
        configs.append(
            create_secret_config_setting(
                "secret",
                "prod",
                keyvault_secret_url,
            )
        )
    if keyvault_secret_url2:
        configs.append(
            create_secret_config_setting(
                "secret2",
                "prod",
                keyvault_secret_url2,
            )
        )
    return configs


def create_config_setting(key, label, value, content_type="text/plain", tags=None):
    return ConfigurationSetting(key=key, label=label, value=value, content_type=content_type, tags=tags)


def create_secret_config_setting(key, label, value):
    return SecretReferenceConfigurationSetting(
        key=key,
        label=label,
        secret_id=value,
    )


def create_feature_flag_config_setting(key, label, enabled, tags=None):
    return FeatureFlagConfigurationSetting(feature_id=key, label=label, enabled=enabled, tags=tags)


def get_feature_flag(client, feature_id):
    for feature_flag in client[FEATURE_MANAGEMENT_KEY][FEATURE_FLAG_KEY]:
        if feature_flag["id"] == feature_id:
            return feature_flag
    return None


def has_feature_flag(client, feature_id, enabled=False):
    feature_flag = get_feature_flag(client, feature_id)
    if feature_flag:
        return feature_flag["enabled"] == enabled
    return False<|MERGE_RESOLUTION|>--- conflicted
+++ resolved
@@ -5,134 +5,13 @@
 # license information.
 # --------------------------------------------------------------------------
 from devtools_testutils import AzureRecordedTestCase
-<<<<<<< HEAD
-from azure.appconfiguration import (
-    AzureAppConfigurationClient,
-    ConfigurationSetting,
-    FeatureFlagConfigurationSetting,
-    SecretReferenceConfigurationSetting,
-)
-from azure.appconfiguration.provider import SettingSelector, load, AzureAppConfigurationKeyVaultOptions
-=======
-from azure.appconfiguration import AzureAppConfigurationClient, ConfigurationSetting, FeatureFlagConfigurationSetting
+from azure.appconfiguration import AzureAppConfigurationClient, ConfigurationSetting, FeatureFlagConfigurationSetting, SecretReferenceConfigurationSetting
 from azure.appconfiguration.provider import load, AzureAppConfigurationKeyVaultOptions
->>>>>>> 168268bb
 from azure.appconfiguration.provider._constants import NULL_CHAR
 from test_constants import FEATURE_MANAGEMENT_KEY, FEATURE_FLAG_KEY
 
 
 class AppConfigTestCase(AzureRecordedTestCase):
-<<<<<<< HEAD
-    def create_aad_client(
-        self,
-        appconfiguration_endpoint_string,
-        trim_prefixes=[],
-        selects={SettingSelector(key_filter="*", label_filter=NULL_CHAR)},
-        keyvault_secret_url=None,
-        keyvault_secret_url2=None,
-        refresh_on=None,
-        refresh_interval=30,
-        secret_resolver=None,
-        key_vault_options=None,
-        on_refresh_success=None,
-        feature_flag_enabled=False,
-        feature_flag_selectors=[SettingSelector(key_filter="*", label_filter=NULL_CHAR)],
-        feature_flag_refresh_enabled=False,
-        secret_refresh_interval=None,
-    ):
-        cred = self.get_credential(AzureAppConfigurationClient)
-        client = AzureAppConfigurationClient(appconfiguration_endpoint_string, cred)
-        setup_configs(client, keyvault_secret_url, keyvault_secret_url2)
-
-        if not secret_resolver and keyvault_secret_url and not key_vault_options:
-            keyvault_cred = cred
-            kwargs = {
-                "credential": cred,
-                "endpoint": appconfiguration_endpoint_string,
-                "trim_prefixes": trim_prefixes,
-                "selects": selects,
-                "refresh_on": refresh_on,
-                "refresh_interval": refresh_interval,
-                "user_agent": "SDK/Integration",
-                "keyvault_credential": keyvault_cred,
-                "on_refresh_success": on_refresh_success,
-                "feature_flag_enabled": feature_flag_enabled,
-                "feature_flag_selectors": feature_flag_selectors,
-                "feature_flag_refresh_enabled": feature_flag_refresh_enabled,
-            }
-            if secret_refresh_interval is not None:
-                kwargs["secret_refresh_interval"] = secret_refresh_interval
-            return load(**kwargs)
-        if key_vault_options:
-            if not key_vault_options.secret_resolver:
-                key_vault_options = AzureAppConfigurationKeyVaultOptions(credential=cred)
-            kwargs = {
-                "credential": cred,
-                "endpoint": appconfiguration_endpoint_string,
-                "trim_prefixes": trim_prefixes,
-                "selects": selects,
-                "refresh_on": refresh_on,
-                "refresh_interval": refresh_interval,
-                "user_agent": "SDK/Integration",
-                "key_vault_options": key_vault_options,
-                "on_refresh_success": on_refresh_success,
-                "feature_flag_enabled": feature_flag_enabled,
-                "feature_flag_selectors": feature_flag_selectors,
-                "feature_flag_refresh_enabled": feature_flag_refresh_enabled,
-            }
-            if secret_refresh_interval is not None:
-                kwargs["secret_refresh_interval"] = secret_refresh_interval
-            return load(**kwargs)
-        return load(
-            credential=cred,
-            endpoint=appconfiguration_endpoint_string,
-            trim_prefixes=trim_prefixes,
-            selects=selects,
-            refresh_on=refresh_on,
-            refresh_interval=refresh_interval,
-            user_agent="SDK/Integration",
-            secret_resolver=secret_resolver,
-            on_refresh_success=on_refresh_success,
-            feature_flag_enabled=feature_flag_enabled,
-            feature_flag_selectors=feature_flag_selectors,
-            feature_flag_refresh_enabled=feature_flag_refresh_enabled,
-        )
-
-    def create_client(
-        self,
-        appconfiguration_connection_string,
-        trim_prefixes=[],
-        selects={SettingSelector(key_filter="*", label_filter=NULL_CHAR)},
-        keyvault_secret_url=None,
-        keyvault_secret_url2=None,
-        refresh_on=None,
-        refresh_interval=30,
-        secret_resolver=None,
-        key_vault_options=None,
-        on_refresh_success=None,
-        feature_flag_enabled=False,
-        feature_flag_selectors=[SettingSelector(key_filter="*", label_filter=NULL_CHAR)],
-        feature_flag_refresh_enabled=False,
-    ):
-        client = AzureAppConfigurationClient.from_connection_string(appconfiguration_connection_string)
-        setup_configs(client, keyvault_secret_url, keyvault_secret_url2)
-
-        if not secret_resolver and keyvault_secret_url and not key_vault_options:
-            return load(
-                connection_string=appconfiguration_connection_string,
-                trim_prefixes=trim_prefixes,
-                selects=selects,
-                refresh_on=refresh_on,
-                refresh_interval=refresh_interval,
-                user_agent="SDK/Integration",
-                keyvault_credential=self.get_credential(AzureAppConfigurationClient),
-                on_refresh_success=on_refresh_success,
-                feature_flag_enabled=feature_flag_enabled,
-                feature_flag_selectors=feature_flag_selectors,
-                feature_flag_refresh_enabled=feature_flag_refresh_enabled,
-            )
-        if key_vault_options:
-=======
     def create_client(self, **kwargs):
         credential = self.get_credential(AzureAppConfigurationClient)
 
@@ -154,7 +33,6 @@
 
         if "key_vault_options" in kwargs:
             key_vault_options = kwargs.pop("key_vault_options")
->>>>>>> 168268bb
             if not key_vault_options.secret_resolver:
                 key_vault_options = AzureAppConfigurationKeyVaultOptions(credential=credential)
             kwargs["key_vault_options"] = key_vault_options
