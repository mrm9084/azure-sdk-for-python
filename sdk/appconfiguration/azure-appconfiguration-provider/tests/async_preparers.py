--- conflicted
+++ resolved
@@ -3,15 +3,7 @@
 # Licensed under the MIT License. See License.txt in the project root for
 # license information.
 # --------------------------------------------------------------------------
-<<<<<<< HEAD
-import functools
-from devtools_testutils import EnvironmentVariableLoader
 from preparers import AppConfigProviderPreparer, trim_kwargs_from_test_function
-import inspect
-=======
-
-from preparers import AppConfigProviderPreparer, trim_kwargs_from_test_function
->>>>>>> 41591fb8
 
 def app_config_decorator_async(func, **kwargs):
     @AppConfigProviderPreparer()
@@ -36,8 +28,4 @@
         trim_kwargs_from_test_function(func, trimmed_kwargs)
 
         await func(*args, **trimmed_kwargs)
-<<<<<<< HEAD
-
-=======
->>>>>>> 41591fb8
     return wrapper